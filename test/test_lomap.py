import pkg_resources

from lomap.mcs import MCS
from rdkit import RDLogger, Chem
from lomap.dbmol import DBMolecules
from lomap import dbmol
import multiprocessing
import math
import argparse
import logging

import pytest


def _rf(fn):
    # get path to file from inside lomap installation
    f = pkg_resources.resource_filename('lomap', 'test/' + fn)
    return f.replace('/lomap/test', '/test')


@pytest.mark.parametrize('fn1, fn2, max3d_arg, threed_arg, exp_mcsr', [
    (_rf('transforms/phenyl.sdf'), _rf('transforms/toluyl.sdf'), False, 1000, math.exp(-0.1 * (6 + 7 - 2*6))),
    (_rf('transforms/phenyl.sdf'), _rf('transforms/chlorophenyl.sdf'), False, 1000, math.exp(-0.1 * (6 + 7 - 2*6))),
    (_rf('transforms/toluyl.sdf'), _rf('transforms/chlorophenyl.sdf'), False, 1000, 1),
    (_rf('transforms/toluyl.sdf'), _rf('transforms/chlorophenol.sdf'), False, 1000, math.exp(-0.1 * (7 + 8 - 2*7))),
    (_rf('transforms/phenyl.sdf'), _rf('transforms/napthyl.sdf'), False, 1000, math.exp(-0.1 * (8 + 12 - 2*8))),
   (_rf('transforms/chlorophenyl.sdf'), _rf('transforms/fluorophenyl.sdf'), False, 1000, 1),
   (_rf('transforms/chlorophenyl.sdf'), _rf('transforms/bromophenyl.sdf'), False, 1000, 1),
   (_rf('transforms/chlorophenyl.sdf'), _rf('transforms/iodophenyl.sdf'), False, 1000, 1),

   # Compare with and without 3D pruning
   (_rf('transforms/chlorophenyl.sdf'), _rf('transforms/chlorophenyl2.sdf'), False, 1000, 1),
   (_rf('transforms/chlorophenyl.sdf'), _rf('transforms/chlorophenyl2.sdf'), False, 2, math.exp(-0.1 * (7 + 7 - 2*6))),

   # Compare with and without 3D matching
   (_rf('transforms/chlorotoluyl1.sdf'), _rf('transforms/chlorotoluyl2.sdf'), False, 1000, 1),
   (_rf('transforms/chlorotoluyl1.sdf'), _rf('transforms/chlorotoluyl2.sdf'), True, 1000, 1)
])
@pytest.mark.skip("mcsr issue")
def test_mcsr(fn1, fn2, max3d_arg, threed_arg, exp_mcsr):
    # MolA, molB, 3D?, max3d, mcsr, atomic_number_rule
    logging.basicConfig(format='%(message)s', level=logging.CRITICAL)

    lg = RDLogger.logger()
    lg.setLevel(RDLogger.CRITICAL)

    mola = Chem.MolFromMolFile(fn1, sanitize=False, removeHs=False)
    molb = Chem.MolFromMolFile(fn1, sanitize=False, removeHs=False)
    MC = MCS(mola, molb, time=20, verbose='info', max3d=max3d_arg, threed=threed_arg)
    mcsr = MC.mcsr()

    assert mcsr == pytest.approx(exp_mcsr)

@pytest.mark.parametrize('fn1, fn2, max3d_arg, threed_arg, exp_atnum', [
    (_rf('transforms/phenyl.sdf'), _rf('transforms/toluyl.sdf'), False, 1000, 1),
    (_rf('transforms/phenyl.sdf'), _rf('transforms/chlorophenyl.sdf'), False, 1000, 1),
    (_rf('transforms/toluyl.sdf'), _rf('transforms/chlorophenyl.sdf'), False, 1000, math.exp(-0.1 * 0.5)),
    (_rf('transforms/toluyl.sdf'), _rf('transforms/chlorophenol.sdf'), False, 1000, math.exp(-0.1 * 0.5)),
    (_rf('transforms/phenyl.sdf'), _rf('transforms/napthyl.sdf'), False, 1000, 1),
   (_rf('transforms/chlorophenyl.sdf'), _rf('transforms/fluorophenyl.sdf'), False, 1000, math.exp(-0.1 * 0.5 )),
   (_rf('transforms/chlorophenyl.sdf'), _rf('transforms/bromophenyl.sdf'), False, 1000, math.exp(-0.1 * 0.15)),
   (_rf('transforms/chlorophenyl.sdf'), _rf('transforms/iodophenyl.sdf'), False, 1000, math.exp(-0.1 * 0.35)),

   # Compare with and without 3D pruning
   (_rf('transforms/chlorophenyl.sdf'), _rf('transforms/chlorophenyl2.sdf'), False, 1000, 1),
   (_rf('transforms/chlorophenyl.sdf'), _rf('transforms/chlorophenyl2.sdf'), False, 1000, 1),

   # Compare with and without 3D matching
   (_rf('transforms/chlorotoluyl1.sdf'), _rf('transforms/chlorotoluyl2.sdf'), False, 1000, 1),
   (_rf('transforms/chlorotoluyl1.sdf'), _rf('transforms/chlorotoluyl2.sdf'), True, 1000, math.exp(-0.05 * 2))
])
@pytest.mark.skip('atnum issue')
def test_atnum_rule(fn1, fn2, max3d_arg, threed_arg, exp_atnum):
    # MolA, molB, 3D?, max3d, mcsr, atomic_number_rule
    logging.basicConfig(format='%(message)s', level=logging.CRITICAL)

    lg = RDLogger.logger()
    lg.setLevel(RDLogger.CRITICAL)

    mola = Chem.MolFromMolFile(fn1, sanitize=False, removeHs=False)
    molb = Chem.MolFromMolFile(fn1, sanitize=False, removeHs=False)
    MC = MCS(mola, molb, time=20, verbose='info', max3d=max3d_arg, threed=threed_arg)

    atnum = MC.atomic_number_rule()

    assert atnum == exp_atnum

def test_iter_next():
    logging.basicConfig(format='%(message)s', level=logging.CRITICAL)
    inst = DBMolecules(_rf('basic/'), parallel=1, verbose='off', output=False, time=20, ecrscore=0.0, name='out',
                       display=False, max=6, cutoff=0.4, radial=False, hub=None)
    for i in range(0, inst.nums()):
        inst.next()
    with pytest.raises(StopIteration):
        inst.next()


def test_get_set_add():
    logging.basicConfig(format='%(message)s', level=logging.CRITICAL)
    inst = DBMolecules(_rf('basic/'), parallel=1, verbose='off', output=False, time=20, ecrscore=0.0, name='out',
                       display=False, max=6, cutoff=0.4, radial=False, hub=None)
    with pytest.raises(IndexError):
        inst.__getitem__(inst.nums()+1)
    with pytest.raises(IndexError):
        inst.__setitem__(inst.nums()+1,inst[1])
    with pytest.raises(ValueError):
        inst.__setitem__(0, 'no_mol_obj')
    with pytest.raises(ValueError):
        inst.__add__('no_mol_obj')


# Check serial and parallel mode
def test_serial_parallel():
    logging.basicConfig(format='%(message)s', level=logging.CRITICAL)
    db = DBMolecules(_rf('basic/'))
    s_strict, s_loose = db.build_matrices()
    db.options['parallel'] = multiprocessing.cpu_count()
    p_strict, p_loose = db.build_matrices()

    assert (s_strict == p_strict).all()
    assert (s_loose == p_loose).all()


def test_read_mol2_files():
    logging.basicConfig(format='%(message)s', level=logging.CRITICAL)
    db = DBMolecules(_rf('basic/'))
    db.options['directory'] = _rf('')
    with pytest.raises(IOError):
        db.read_molecule_files()


@pytest.mark.parametrize('fn, expected', [
    (_rf('transforms/phenylfuran.sdf'), 1),
    (_rf('transforms/phenylimidazole.sdf'), math.exp(-0.1*4)),
    (_rf('transforms/phenylisoxazole.sdf'), math.exp(-0.1*4)),
    (_rf('transforms/phenyloxazole.sdf'), math.exp(-0.1*4)),
    (_rf('transforms/phenylpyrazole.sdf'), math.exp(-0.1*4)),
    (_rf('transforms/phenylpyridine1.sdf'), math.exp(-0.1*4)),
    (_rf('transforms/phenylpyridine2.sdf'), math.exp(-0.1*4)),
    (_rf('transforms/phenylpyrimidine.sdf'), math.exp(-0.1*4)),
    (_rf('transforms/phenylpyrrole.sdf'), 1),
    (_rf('transforms/phenylphenyl.sdf'), 1),
])
# Test which heterocycles I can grow (growing off a phenyl)
# Test by Max indicates that growing complex heterocycles tends
# to fail, so only allow growing phenyl, furan and pyrrole
def test_heterocycle_scores(fn, expected):
    logging.basicConfig(format='%(message)s', level=logging.CRITICAL)
    parent=Chem.MolFromMolFile(_rf('transforms/phenyl.sdf'), sanitize=False, removeHs=False)
    lg = RDLogger.logger()
    lg.setLevel(RDLogger.CRITICAL)

    comp=Chem.MolFromMolFile(fn, sanitize=False, removeHs=False)
    MC=MCS(parent, comp)
    assert MC.heterocycles_rule(penalty=4) == expected, 'Fail on heterocycle check for ' + fn


# Tests by Max indicate that growing a sulfonamide all in one go is
# dodgy, so disallow it
@pytest.mark.parametrize('fn, expected', [
    (_rf('transforms/cdk2_lig11.sdf'), math.exp(-0.1*4)),
    (_rf('transforms/cdk2_lig1.sdf'), 1),
    (_rf('transforms/cdk2_lig2.sdf'), math.exp(-0.1*4)),
    (_rf('transforms/cdk2_lig13.sdf'), 1),
    (_rf('transforms/cdk2_lig14.sdf'), 1),
    (_rf('transforms/cdk2_lig15.sdf'), 1),
])
def test_sulfonamide_scores(fn, expected):
    logging.basicConfig(format='%(message)s', level=logging.CRITICAL)
    parent = Chem.MolFromMolFile(_rf('transforms/cdk2_lig16.sdf'), sanitize=False, removeHs=False)
    lg = RDLogger.logger()
    lg.setLevel(RDLogger.CRITICAL)
    comp = Chem.MolFromMolFile(fn, sanitize=False, removeHs=False)
    MC = MCS(parent, comp)
    assert MC.sulfonamides_rule(penalty=4) == expected, 'Fail on sulfonamide check for ' + fn


# Test to check symmetry equivalence by matching atomic numbers where possible
def test_symmetry_matchheavies():
    logging.basicConfig(format='%(message)s', level=logging.CRITICAL)
    mol1 = Chem.MolFromMolFile(_rf('transforms/chlorophenol.sdf'), sanitize=False, removeHs=False)
    mol2 = Chem.MolFromMolFile(_rf('transforms/chlorophenyl.sdf'), sanitize=False, removeHs=False)
    mol3 = Chem.MolFromMolFile(_rf('transforms/chlorophenyl2.sdf'), sanitize=False, removeHs=False)
    lg = RDLogger.logger()
    lg.setLevel(RDLogger.CRITICAL)
    MCS1 = MCS(mol1,mol2)
    MCS2 = MCS(mol2,mol3)
    MCS3 = MCS(mol1,mol3)
    assert MCS1.mcs_mol.GetNumHeavyAtoms() == 9
    assert [int(at.GetProp('to_moli')) for at in MCS1.mcs_mol.GetAtoms()] == [0, 5, 4, 3, 2, 1, 7, 6, 9]
    assert [int(at.GetProp('to_molj')) for at in MCS1.mcs_mol.GetAtoms()] == [0, 5, 4, 3, 2, 1, 7, 6, 8]
    assert [int(at.GetProp('to_moli')) for at in MCS2.mcs_mol.GetAtoms()] == [0, 5, 4, 3, 2, 1, 7, 6, 8]
    assert [int(at.GetProp('to_molj')) for at in MCS2.mcs_mol.GetAtoms()] == [4, 5, 0, 1, 2, 3, 7, 6, 8]
    assert [int(at.GetProp('to_moli')) for at in MCS3.mcs_mol.GetAtoms()] == [4, 5, 0, 1, 2, 3, 7, 6, 9]
    assert [int(at.GetProp('to_molj')) for at in MCS3.mcs_mol.GetAtoms()] == [0, 5, 4, 3, 2, 1, 7, 6, 8]


# Test to check symmetry equivalence by matching 3D coordinates rather than atomic numbers
def test_symmetry_match3d():
    logging.basicConfig(format='%(message)s', level=logging.CRITICAL)
    mol1 = Chem.MolFromMolFile(_rf('transforms/chlorophenol.sdf'), sanitize=False, removeHs=False)
    mol2 = Chem.MolFromMolFile(_rf('transforms/chlorophenyl.sdf'), sanitize=False, removeHs=False)
    mol3 = Chem.MolFromMolFile(_rf('transforms/chlorophenyl2.sdf'), sanitize=False, removeHs=False)
    lg = RDLogger.logger()
    lg.setLevel(RDLogger.CRITICAL)
    MCS1 = MCS(mol1, mol2, time=20, verbose='info', max3d=1000, threed=True)
    MCS2 = MCS(mol2, mol3, time=20, verbose='info', max3d=1000, threed=True)
    MCS3 = MCS(mol1, mol3, time=20, verbose='info', max3d=1000, threed=True)
    assert MCS1.mcs_mol.GetNumHeavyAtoms() == 9
    # MCS1 and MCS2 are the same as in the matchheavies case, but MCS3 gives a diffrent answer
    assert [int(at.GetProp('to_moli')) for at in MCS1.mcs_mol.GetAtoms()] == [0, 5, 4, 3, 2, 1, 7, 6, 9]
    assert [int(at.GetProp('to_molj')) for at in MCS1.mcs_mol.GetAtoms()] == [0, 5, 4, 3, 2, 1, 7, 6, 8]
    assert [int(at.GetProp('to_moli')) for at in MCS2.mcs_mol.GetAtoms()] == [0, 5, 4, 3, 2, 1, 7, 6, 8]
    assert [int(at.GetProp('to_molj')) for at in MCS2.mcs_mol.GetAtoms()] == [4, 5, 0, 1, 2, 3, 7, 6, 8]
    assert [int(at.GetProp('to_moli')) for at in MCS3.mcs_mol.GetAtoms()] == [0, 5, 4, 3, 2, 1, 8, 6, 9]
    assert [int(at.GetProp('to_molj')) for at in MCS3.mcs_mol.GetAtoms()] == [0, 5, 4, 3, 2, 1, 7, 6, 8]


# Test to check removing atoms from the MCS when the 3D coords are too far apart
def test_clip_on_3d():
    logging.basicConfig(format='%(message)s', level=logging.CRITICAL)
    mol1 = Chem.MolFromMolFile(_rf('transforms/chlorophenyl.sdf'), sanitize=False, removeHs=False)
    mol2 = Chem.MolFromMolFile(_rf('transforms/chlorophenyl2.sdf'), sanitize=False, removeHs=False)
    lg = RDLogger.logger()
    lg.setLevel(RDLogger.CRITICAL)
    MCS1 = MCS(mol1, mol2, time=20, verbose='info', max3d=1000, threed=True)
    MCS2 = MCS(mol1, mol2, time=20, verbose='info', max3d=2, threed=True)
    assert MCS1.mcs_mol.GetNumHeavyAtoms() == 9
    assert MCS2.mcs_mol.GetNumHeavyAtoms() == 8


@pytest.mark.parametrize('fn1, fn2, expected', [
    (_rf('transforms/phenyl.sdf'), _rf('transforms/toluyl3.sdf'), 1),
    (_rf('transforms/toluyl3.sdf'), _rf('transforms/chlorotoluyl1.sdf'), 1),
    (_rf('transforms/toluyl3.sdf'), _rf('transforms/phenylfuran.sdf'), math.exp(-0.1*4)),
    (_rf('transforms/toluyl3.sdf'), _rf('transforms/phenylpyridine1.sdf'), math.exp(-0.1*4)),
    (_rf('transforms/phenyl.sdf'), _rf('transforms/phenylfuran.sdf'), 1),
    (_rf('transforms/phenyl.sdf'), _rf('transforms/phenylpyridine1.sdf'), 1),
    (_rf('transforms/chlorophenol.sdf'), _rf('transforms/phenylfuran.sdf'), 1),
])
# Test disallowing turning a methyl group (or larger) into a ring atom
def test_transmuting_methyl_into_ring_rule(fn1, fn2, expected):
    logging.basicConfig(format='%(message)s', level=logging.CRITICAL)
    lg = RDLogger.logger()
    lg.setLevel(RDLogger.CRITICAL)
    parent=Chem.MolFromMolFile(fn1, sanitize=False, removeHs=False)
    comp=Chem.MolFromMolFile(fn2, sanitize=False, removeHs=False)
    MC=MCS(parent,comp)
    assert MC.transmuting_methyl_into_ring_rule(penalty=4) == expected, 'Fail on transmuting-methyl-to-ring check for ' + fn1 + ' ' + fn2


@pytest.mark.parametrize('fn1, fn2, expected', [
    (_rf('transforms/napthyl.sdf'), _rf('transforms/tetrahydronaphthyl.sdf'), math.exp(-0.1 * 4)),
])
# Test penalising hybridization changes
def test_hybridization_rule(fn1, fn2, expected):
    logging.basicConfig(format='%(message)s', level=logging.CRITICAL)

    lg = RDLogger.logger()
    lg.setLevel(RDLogger.CRITICAL)

    parent=Chem.MolFromMolFile(fn1, sanitize=False, removeHs=False)
    comp=Chem.MolFromMolFile(fn2, sanitize=False, removeHs=False)
    MC=MCS(parent,comp)

    assert MC.hybridization_rule(1.0) ==  pytest.approx(expected)


@pytest.mark.parametrize('fn1, fn2, expected', [
    (_rf('transforms/phenyl.sdf'), _rf('transforms/phenylcyclopropyl.sdf'), 1),
    (_rf('transforms/toluyl.sdf'), _rf('transforms/phenylcyclopropyl.sdf'), 1),
    # Disallowed by test_transmuting_methyl_into_ring_rule instead
    (_rf('transforms/phenylcyclopropyl.sdf'), _rf('transforms/phenylcyclobutyl.sdf'), 0.1),
    (_rf('transforms/phenylcyclopropyl.sdf'), _rf('transforms/phenylcyclopentyl.sdf'), 0.1),
    (_rf('transforms/phenylcyclopropyl.sdf'), _rf('transforms/phenylcyclononyl.sdf'), 0.1),
    (_rf('transforms/phenylcyclobutyl.sdf'), _rf('transforms/phenylcyclopentyl.sdf'), 0.1),
    (_rf('transforms/phenylcyclobutyl.sdf'), _rf('transforms/phenylcyclononyl.sdf'), 0.1),
    (_rf('transforms/phenylcyclopentyl.sdf'), _rf('transforms/phenylcyclononyl.sdf'), 1),
])
# Test disallowing turning a ring into an incompatible ring
def test_transmuting_ring_sizes_rule(fn1, fn2, expected):
    logging.basicConfig(format='%(message)s', level=logging.CRITICAL)

    lg = RDLogger.logger()
    lg.setLevel(RDLogger.CRITICAL)
    parent = Chem.MolFromMolFile(fn1, sanitize=False, removeHs=False)
    comp = Chem.MolFromMolFile(fn2, sanitize=False, removeHs=False)
    MC = MCS(parent, comp)
    assert MC.transmuting_ring_sizes_rule() == expected, 'Fail on transmuting-ring-size check for ' + fn1 + ' ' + fn2


@pytest.mark.parametrize('fn1, fn2, expected', [
    (_rf('transforms/phenyl.sdf'), _rf('transforms/toluyl3.sdf'), "0:0,1:1,2:2,3:3,4:4,5:5,6:6,7:7"),
    (_rf('transforms/toluyl2.sdf'), _rf('transforms/chlorotoluyl1.sdf'), "0:0,1:1,2:2,3:3,4:4,5:5,6:6,7:8,8:9"),
    (_rf('transforms/toluyl3.sdf'), _rf('transforms/phenylfuran.sdf'), "0:0,1:1,2:2,3:3,4:4,5:5,6:6,7:7"),
])
# Test getting the mapping string out of the MCS
def test_mapping_string_heavy(fn1, fn2, expected):
    logging.basicConfig(format='%(message)s', level=logging.CRITICAL)

    lg = RDLogger.logger()
    lg.setLevel(RDLogger.CRITICAL)

    parent = Chem.MolFromMolFile(fn1, sanitize=False, removeHs=False)
    comp = Chem.MolFromMolFile(fn2, sanitize=False, removeHs=False)
    MC = MCS(parent, comp)
    assert MC.heavy_atom_match_list() == expected, 'Fail on heavy atom match list for ' + fn1 + ' ' + fn2


@pytest.mark.parametrize('fn1, fn2, expected', [
    (_rf('transforms/phenyl.sdf'), _rf('transforms/toluyl3.sdf'),
     "0:0,1:1,2:2,3:3,4:4,5:5,6:6,7:7,8:9,9:10,10:8,11:11,12:17,13:12,14:13,15:14,16:15,17:16"),
    (_rf('transforms/toluyl2.sdf'), _rf('transforms/chlorotoluyl1.sdf'),
     "0:0,1:1,2:2,3:3,4:4,5:5,6:6,7:8,8:9,9:10,10:7,11:11,12:12,13:13,14:14,15:15,16:16,17:17,18:18,19:19,20:20"),
    (_rf('transforms/toluyl3.sdf'), _rf('transforms/phenylfuran.sdf'),
     "0:0,1:1,2:2,3:3,4:4,5:5,6:6,7:7,9:13,10:14,11:15,12:17,13:18,14:19,15:20,16:21,17:16"),
    (_rf('transforms/toluyl.sdf'), _rf('transforms/phenylmethylamino.sdf'),
     "0:0,1:1,2:2,3:3,4:4,5:5,6:6,7:7,8:8,9:10,10:11,11:12,12:13,13:14,14:15,15:16,16:17,17:18,18:9,19:19,20:20"),
])
# Test getting the mapping string including hydrogens out of the MCS
def test_mapping_string_hydrogen(fn1, fn2, expected):
    logging.basicConfig(format='%(message)s', level=logging.CRITICAL)

    lg = RDLogger.logger()
    lg.setLevel(RDLogger.CRITICAL)

    parent = Chem.MolFromMolFile(fn1, sanitize=False, removeHs=False)
    comp = Chem.MolFromMolFile(fn2, sanitize=False, removeHs=False)
    MC = MCS(parent, comp)
    assert MC.all_atom_match_list() == expected, 'Fail on all-atom match list for ' + fn1 + ' ' + fn2


@pytest.mark.parametrize('fn1, fn2, expected', [
    (_rf('chiral/Chiral1R.sdf'), _rf('chiral/Chiral1S.sdf'), 6),
    (_rf('chiral/Chiral1R.sdf'), _rf('chiral/Chiral2R.sdf'), 7),
    (_rf('chiral/Chiral1S.sdf'), _rf('chiral/Chiral2R.sdf'), 6),
    (_rf('chiral/Chiral3RS.sdf'), _rf('chiral/Chiral3SS.sdf'), 11),
    (_rf('chiral/Chiral3SR.sdf'), _rf('chiral/Chiral3SS.sdf'), 10),
    (_rf('chiral/Chiral3SR.sdf'), _rf('chiral/Chiral3RS.sdf'), 9),
    (_rf('chiral/Chiral4RR.sdf'), _rf('chiral/Chiral4RS.sdf'), 5),
    (_rf('chiral/RingChiralR.sdf'), _rf('chiral/RingChiralS.sdf'), 6),
    (_rf('chiral/SpiroR.sdf'), _rf('chiral/SpiroS.sdf'), 6),
    (_rf('chiral/bace_mk1.sdf'), _rf('chiral/bace_cat_13d.sdf'), 21),  # Bug found in BACE data set
    (_rf('chiral/bace_cat_13d.sdf'), _rf('chiral/bace_mk1.sdf'), 21),  # check both ways round
    (_rf('chiral/bace_mk1.sdf'), _rf('chiral/bace_cat_13d_perm1.sdf'), 21),
    # Check unaffected by atom order
    (_rf('chiral/bace_mk1.sdf'), _rf('chiral/bace_cat_13d_perm2.sdf'), 21),
    (_rf('chiral/bace_mk1.sdf'), _rf('chiral/bace_cat_13d_perm3.sdf'), 21),
    (_rf('chiral/bace_mk1.sdf'), _rf('chiral/bace_cat_13d_perm4.sdf'), 21),
    (_rf('chiral/bace_mk1.sdf'), _rf('chiral/bace_cat_13d_perm5.sdf'), 21),
    (_rf('chiral/bace_cat_13d_inverted.sdf'), _rf('chiral/bace_mk1.sdf'), 13),
    # Check that we do pick up the inverted case OK
    (_rf('chiral/bace_cat_13d.sdf'), _rf('chiral/bace_cat_13d_inverted.sdf'), 13)
    # Check normal vs inverted
])
# Test to check correct handling of chirality
def test_chirality_handling(fn1, fn2, expected):
    logging.basicConfig(format='%(message)s', level=logging.CRITICAL)

    lg = RDLogger.logger()
    lg.setLevel(RDLogger.INFO)

    parent = Chem.MolFromMolFile(fn1, sanitize=False, removeHs=False)
    comp = Chem.MolFromMolFile(fn2, sanitize=False, removeHs=False)
    MC = MCS(parent, comp, time=20, verbose='info', max3d=5, threed=True)
    assert MC.mcs_mol.GetNumHeavyAtoms() == expected, 'Fail on chiral MCS size for ' + fn1 + ' ' + fn2


# Test to check correct trimming of rings when 3D coordinate matching is used
def test_ring_trimming_on_3d_match():
    logging.basicConfig(format='%(message)s', level=logging.CRITICAL)
    parent=Chem.MolFromMolFile(_rf('transforms/phenylcyclopentylmethyl1.sdf'), sanitize=False, removeHs=False)
    comp=Chem.MolFromMolFile(_rf('transforms/phenylcyclopentylmethyl2.sdf'), sanitize=False, removeHs=False)
    MC=MCS(parent, comp, time=20, verbose='info', max3d=2, threed=True)
    assert MC.mcs_mol.GetNumHeavyAtoms() == 9, 'Fail on ring trim on 3D match'


# Test to check handling of the alpha- vs beta-naphthyl bug
def test_rdkit_broken_mcs_fix():
    logging.basicConfig(format='%(message)s', level=logging.CRITICAL)
    parent=Chem.MolFromMolFile(_rf('transforms/napthyl2.sdf'),sanitize=False, removeHs=False)
    comp=Chem.MolFromMolFile(_rf('transforms/napthyl3.sdf'),sanitize=False, removeHs=False)
    MC=MCS(parent, comp, time=20, verbose='info', max3d=0, threed=False)
    assert MC.mcs_mol.GetNumHeavyAtoms() < 25, 'Fail on detecting broken RDkit MCS on fused ring'


# Test to check handling of mapping to prochiral hydrogens
def test_mapping_prochiral_hydrogen():
    logging.basicConfig(format='%(message)s', level=logging.CRITICAL)
    parent=Chem.MolFromMolFile(_rf('chiral/tpbs2_lig1.sdf'), sanitize=False, removeHs=False)
    parent2=Chem.MolFromMolFile(_rf('chiral/tpbs2_lig1a.sdf'), sanitize=False, removeHs=False)   # Atom ordering changed
    comp=Chem.MolFromMolFile(_rf('chiral/tpbs2_lig2.sdf'), sanitize=False, removeHs=False)
    MC=MCS(parent, comp, time=20, verbose='info', max3d=3, threed=True)
    # Check that the correct prochiral hydrogen matches the bridging carbons
    assert "51:12" in MC.all_atom_match_list()
    assert "35:11" in MC.all_atom_match_list()
    MC=MCS(parent2, comp, time=20, verbose='info', max3d=3, threed=True)
    # parent2 is the same mol as parent1, except that atoms 34 and 35 were swapped
    assert "51:12" in MC.all_atom_match_list()
    assert "34:11" in MC.all_atom_match_list()


""" Problem is the executable moves around, so hard to test
def test_insufficient_arguments(self):
    cmd = [executable()]
    error_string = b'error: the following arguments are required: directory'
    p = subprocess.Popen(cmd, stdout=subprocess.PIPE, stderr=subprocess.PIPE)
    stdout, stderr = p.communicate()
    assert(error_string in stderr)
"""


def fields_for_link(mola, molb):
    """ Parse the out_score_with_connection.txt file, find the line for mola to molb, and return its fields. """
    with open('./out_score_with_connection.txt', 'r') as f:
        for line in f.readlines():
            fields = line.replace(",","").split()
            if (fields[2] == mola and fields[3] == molb) or (fields[3] == mola and fields[2] == molb):
                return fields
    pytest.fail("Output not found")


def score_for_link(mola, molb):
    return float(fields_for_link(mola,molb)[4])


<<<<<<< HEAD
def test_complete_run(tmpdir):
    with tmpdir.as_cwd():
        logging.basicConfig(format='%(message)s', level=logging.CRITICAL)

        #progname=sys.argv[0]
        #sys.argv=[progname,'-o','--output-no-images','--output-no-graph','test/linksfile']
        #dbmol.startup()
        dbmol._startup_inner(
            output=True,
            directory=_rf('linksfile/'),
            output_no_images=True,
            output_no_graph=True,
        )

        # Check scores
        assert isclose(score_for_link('phenyl.sdf','phenylcyclobutyl.sdf'), 0.67032)
        assert isclose(score_for_link('phenyl.sdf','phenylfuran.sdf'), 0.60653)
        assert isclose(score_for_link('phenyl.sdf','toluyl.sdf'), 0.90484)
        assert isclose(score_for_link('phenylcyclobutyl.sdf','phenylfuran.sdf'), 0.40657)
        assert isclose(score_for_link('phenylcyclobutyl.sdf','toluyl.sdf'), 0.33287)
        assert isclose(score_for_link('phenylfuran.sdf','toluyl.sdf'), 0.54881)
        # Check connections
        assert fields_for_link('phenyl.sdf',' phenylcyclobutyl.sdf')[7] == "Yes"
        assert fields_for_link('phenyl.sdf', 'phenylfuran.sdf')[7] == "No"
        assert fields_for_link('phenyl.sdf', 'toluyl.sdf')[7] == "Yes"
        assert fields_for_link('phenylcyclobutyl.sdf', 'phenylfuran.sdf')[7] == "Yes"
        assert fields_for_link('phenylcyclobutyl.sdf', 'toluyl.sdf')[7] == "No"
        assert fields_for_link('phenylfuran.sdf', 'toluyl.sdf')[7] == "Yes"
=======
@pytest.fixture
def in_tmpdir(tmpdir):
    with tmpdir.as_cwd():
        yield


def test_complete_run(in_tmpdir):
    logging.basicConfig(format='%(message)s', level=logging.CRITICAL)

    #progname=sys.argv[0]
    #sys.argv=[progname,'-o','--output-no-images','--output-no-graph','test/linksfile']
    #dbmol.startup()
    dbmol._startup_inner(
        output=True,
        directory=_rf('linksfile/'),
        output_no_images=True,
        output_no_graph=True,
    )

    # Check scores
    assert score_for_link('phenyl.sdf', 'phenylcyclobutyl.sdf') == pytest.approx(0.67032)
    assert score_for_link('phenyl.sdf', 'phenylfuran.sdf') == pytest.approx(0.60653)
    assert score_for_link('phenyl.sdf', 'toluyl.sdf') == pytest.approx(0.90484)
    assert score_for_link('phenylcyclobutyl.sdf', 'phenylfuran.sdf') == pytest.approx(0.40657)
    assert score_for_link('phenylcyclobutyl.sdf', 'toluyl.sdf') == pytest.approx(0.33287)
    assert score_for_link('phenylfuran.sdf', 'toluyl.sdf') == pytest.approx(0.54881)
    # Check connections
    assert fields_for_link('phenyl.sdf', 'phenylcyclobutyl.sdf')[7] == "Yes"
    assert fields_for_link('phenyl.sdf', 'phenylfuran.sdf')[7] == "No"
    assert fields_for_link('phenyl.sdf', 'toluyl.sdf')[7] == "Yes"
    assert fields_for_link('phenylcyclobutyl.sdf', 'phenylfuran.sdf')[7] == "Yes"
    assert fields_for_link('phenylcyclobutyl.sdf', 'toluyl.sdf')[7] == "No"
    assert fields_for_link('phenylfuran.sdf', 'toluyl.sdf')[7] == "Yes"
>>>>>>> 2dcbc793


def test_complete_run_parallel(in_tmpdir):
    '''Test running in parallel mode with 5 subprocesses.'''
    logging.basicConfig(format='%(message)s', level=logging.CRITICAL)
    #progname=sys.argv[0]
    #sys.argv=[progname,'-o','-p','5','--output-no-images','--output-no-graph','test/linksfile']
    #dbmol.startup()
    dbmol._startup_inner(
        directory=_rf('linksfile/'),
        output=True,
        parallel=5,
        output_no_images=True,
        output_no_graph=True,
    )

    # Check scores
    assert score_for_link('phenyl.sdf', 'phenylcyclobutyl.sdf') == pytest.approx(0.67032)
    assert score_for_link('phenyl.sdf', 'phenylfuran.sdf') == pytest.approx(0.60653)
    assert score_for_link('phenyl.sdf', 'toluyl.sdf') == pytest.approx(0.90484)
    assert score_for_link('phenylcyclobutyl.sdf', 'phenylfuran.sdf') == pytest.approx(0.40657)
    assert score_for_link('phenylcyclobutyl.sdf', 'toluyl.sdf') == pytest.approx(0.33287)
    assert score_for_link('phenylfuran.sdf', 'toluyl.sdf') == pytest.approx(0.54881)
    # Check connections
    assert fields_for_link('phenyl.sdf','phenylcyclobutyl.sdf')[7] == "Yes"
    assert fields_for_link('phenyl.sdf','phenylfuran.sdf')[7] == "No"
    assert fields_for_link('phenyl.sdf','toluyl.sdf')[7] == "Yes"
    assert fields_for_link('phenylcyclobutyl.sdf','phenylfuran.sdf')[7] == "Yes"
    assert fields_for_link('phenylcyclobutyl.sdf','toluyl.sdf')[7] == "No"
    assert fields_for_link('phenylfuran.sdf','toluyl.sdf')[7] == "Yes"


def test_linksfile(in_tmpdir):
    """ Test a linksfile forcing a link from phenyl to phenylfuran. """
    logging.basicConfig(format='%(message)s', level=logging.CRITICAL)

    #progname=sys.argv[0]
    #sys.argv=[progname,'-o','--output-no-images','--output-no-graph','--links-file','test/linksfile/links1.txt','test/linksfile']
    #dbmol.startup()
    dbmol._startup_inner(
        directory=_rf('linksfile/'),
        output=True,
        output_no_images=True,
        output_no_graph=True,
        links_file=_rf('linksfile/links1.txt'),
    )

    # Check scores
    assert score_for_link('phenyl.sdf', 'phenylcyclobutyl.sdf') == pytest.approx(0.67032)
    assert score_for_link('phenyl.sdf', 'phenylfuran.sdf') == pytest.approx(0.60653)
    assert score_for_link('phenyl.sdf', 'toluyl.sdf') == pytest.approx(0.90484)
    assert score_for_link('phenylcyclobutyl.sdf', 'phenylfuran.sdf') == pytest.approx(0.40657)
    assert score_for_link('phenylcyclobutyl.sdf', 'toluyl.sdf') == pytest.approx(0.33287)
    assert score_for_link('phenylfuran.sdf', 'toluyl.sdf') == pytest.approx(0.54881)
    # Check connections
    assert fields_for_link('phenyl.sdf','phenylcyclobutyl.sdf')[7] == "Yes"
    assert fields_for_link('phenyl.sdf','phenylfuran.sdf')[7] == "Yes"
    assert fields_for_link('phenyl.sdf','toluyl.sdf')[7] == "Yes"
    assert fields_for_link('phenylcyclobutyl.sdf','phenylfuran.sdf')[7] == "Yes"
    assert fields_for_link('phenylcyclobutyl.sdf','toluyl.sdf')[7] == "No"
    assert fields_for_link('phenylfuran.sdf','toluyl.sdf')[7] == "Yes"


def test_linksfile_scores(in_tmpdir):
    """ Test a linksfile forcing prespecified scores for some links."""
    logging.basicConfig(format='%(message)s', level=logging.CRITICAL)

    #progname=sys.argv[0]
    #sys.argv=[progname,'-o','--output-no-images','--output-no-graph','--links-file','test/linksfile/links2.txt','test/linksfile']
    #dbmol.startup()
    dbmol._startup_inner(
        directory=_rf('linksfile/'),
        output=True,
        output_no_images=True,
        output_no_graph=True,
        links_file=_rf('linksfile/links2.txt'),
    )

    # Check scores
    assert score_for_link('phenyl.sdf', 'phenylcyclobutyl.sdf') == pytest.approx(0.67032)
    assert score_for_link('phenyl.sdf', 'phenylfuran.sdf') == pytest.approx(0.77777)  # Forced from linksfile
    assert score_for_link('phenyl.sdf', 'toluyl.sdf') == pytest.approx(0.88888)  # Forced from linksfile
    assert score_for_link('phenylcyclobutyl.sdf', 'phenylfuran.sdf') == pytest.approx(0.40657)
    assert score_for_link('phenylcyclobutyl.sdf', 'toluyl.sdf') == pytest.approx(0.33287)
    assert score_for_link('phenylfuran.sdf', 'toluyl.sdf') == pytest.approx(0.54881)
    # Check connections
    assert fields_for_link('phenyl.sdf', 'phenylcyclobutyl.sdf')[7] == "Yes"
    assert fields_for_link('phenyl.sdf', 'phenylfuran.sdf')[7] == "No"
    assert fields_for_link('phenyl.sdf', 'toluyl.sdf')[7] == "Yes"
    assert fields_for_link('phenylcyclobutyl.sdf', 'phenylfuran.sdf')[7] == "Yes"
    assert fields_for_link('phenylcyclobutyl.sdf', 'toluyl.sdf')[7] == "No"
    assert fields_for_link('phenylfuran.sdf', 'toluyl.sdf')[7] == "Yes"


def test_linksfile_scores_force(in_tmpdir):
    """ Test a linksfile forcing prespecified scores and link inclusion for some links."""
    logging.basicConfig(format='%(message)s', level=logging.CRITICAL)

    #progname=sys.argv[0]
    #sys.argv=[progname,'-o','--output-no-images','--output-no-graph','--links-file','test/linksfile/links3.txt','test/linksfile']
    #dbmol.startup()
    dbmol._startup_inner(
        directory=_rf('linksfile/'),
        output=True,
        output_no_images=True,
        output_no_graph=True,
        links_file=_rf('linksfile/links3.txt'),
    )

    # Check scores
    assert score_for_link('phenyl.sdf', 'phenylcyclobutyl.sdf') == pytest.approx(0.1)
    assert score_for_link('phenyl.sdf', 'phenylfuran.sdf') == pytest.approx(0.2)
    assert score_for_link('phenyl.sdf', 'toluyl.sdf') == pytest.approx(0.3)
    assert score_for_link('phenylcyclobutyl.sdf', 'phenylfuran.sdf') == pytest.approx(0.4)
    assert score_for_link('phenylcyclobutyl.sdf', 'toluyl.sdf') == pytest.approx(0.5)
    assert score_for_link('phenylfuran.sdf', 'toluyl.sdf') == pytest.approx(0.6)
    # Check connections
    assert fields_for_link('phenyl.sdf','phenylcyclobutyl.sdf')[7] == "Yes"
    assert fields_for_link('phenyl.sdf','phenylfuran.sdf')[7] == "Yes"
    assert fields_for_link('phenyl.sdf','toluyl.sdf')[7] == "No"
    assert fields_for_link('phenylcyclobutyl.sdf','phenylfuran.sdf')[7] == "Yes"
    assert fields_for_link('phenylcyclobutyl.sdf','toluyl.sdf')[7] == "Yes"
    assert fields_for_link('phenylfuran.sdf','toluyl.sdf')[7] == "Yes"


def test_no_cycle_cover(in_tmpdir):
    logging.basicConfig(format='%(message)s', level=logging.CRITICAL)

    #progname=sys.argv[0]
    #sys.argv=[progname,'-o','-T','--output-no-images','--output-no-graph','test/linksfile']
    #dbmol.startup()
    dbmol._startup_inner(
        directory=_rf('linksfile/'),
        output=True,
        allow_tree=True,
        output_no_images=True,
        output_no_graph=True,
    )
    # Check connections
    assert fields_for_link('phenyl.sdf','phenylcyclobutyl.sdf')[7] == "Yes"
    assert fields_for_link('phenyl.sdf','phenylfuran.sdf')[7] == "Yes"
    assert fields_for_link('phenyl.sdf','toluyl.sdf')[7] == "Yes"
    assert fields_for_link('phenylcyclobutyl.sdf','phenylfuran.sdf')[7] == "No"
    assert fields_for_link('phenylcyclobutyl.sdf','toluyl.sdf')[7] == "No"
    assert fields_for_link('phenylfuran.sdf','toluyl.sdf')[7] == "No"<|MERGE_RESOLUTION|>--- conflicted
+++ resolved
@@ -424,36 +424,6 @@
     return float(fields_for_link(mola,molb)[4])
 
 
-<<<<<<< HEAD
-def test_complete_run(tmpdir):
-    with tmpdir.as_cwd():
-        logging.basicConfig(format='%(message)s', level=logging.CRITICAL)
-
-        #progname=sys.argv[0]
-        #sys.argv=[progname,'-o','--output-no-images','--output-no-graph','test/linksfile']
-        #dbmol.startup()
-        dbmol._startup_inner(
-            output=True,
-            directory=_rf('linksfile/'),
-            output_no_images=True,
-            output_no_graph=True,
-        )
-
-        # Check scores
-        assert isclose(score_for_link('phenyl.sdf','phenylcyclobutyl.sdf'), 0.67032)
-        assert isclose(score_for_link('phenyl.sdf','phenylfuran.sdf'), 0.60653)
-        assert isclose(score_for_link('phenyl.sdf','toluyl.sdf'), 0.90484)
-        assert isclose(score_for_link('phenylcyclobutyl.sdf','phenylfuran.sdf'), 0.40657)
-        assert isclose(score_for_link('phenylcyclobutyl.sdf','toluyl.sdf'), 0.33287)
-        assert isclose(score_for_link('phenylfuran.sdf','toluyl.sdf'), 0.54881)
-        # Check connections
-        assert fields_for_link('phenyl.sdf',' phenylcyclobutyl.sdf')[7] == "Yes"
-        assert fields_for_link('phenyl.sdf', 'phenylfuran.sdf')[7] == "No"
-        assert fields_for_link('phenyl.sdf', 'toluyl.sdf')[7] == "Yes"
-        assert fields_for_link('phenylcyclobutyl.sdf', 'phenylfuran.sdf')[7] == "Yes"
-        assert fields_for_link('phenylcyclobutyl.sdf', 'toluyl.sdf')[7] == "No"
-        assert fields_for_link('phenylfuran.sdf', 'toluyl.sdf')[7] == "Yes"
-=======
 @pytest.fixture
 def in_tmpdir(tmpdir):
     with tmpdir.as_cwd():
@@ -487,7 +457,6 @@
     assert fields_for_link('phenylcyclobutyl.sdf', 'phenylfuran.sdf')[7] == "Yes"
     assert fields_for_link('phenylcyclobutyl.sdf', 'toluyl.sdf')[7] == "No"
     assert fields_for_link('phenylfuran.sdf', 'toluyl.sdf')[7] == "Yes"
->>>>>>> 2dcbc793
 
 
 def test_complete_run_parallel(in_tmpdir):
